# Author: Mojtaba Heydari <mheydari@ur.rochester.edu>


# This is the script handler of the BeatNet. First, it extracts the input embeddings of the current frame or the whole song, depending on the working mode. 
# Then by feeding them into the selected pre-trained model, it calculates the beat/downbeat activation probabilities.
# Finally, it infers beats and downbeats of the current frame/song based on one of the four performance modes and selected inference method.

import os
from typing import Iterable
import torch
import torch.multiprocessing.spawn
import torchaudio
import numpy as np
from madmom.features import DBNDownBeatTrackingProcessor
from BeatNet.particle_filtering_cascade import particle_filter_cascade
from BeatNet.log_spect import LOG_SPECT
import librosa
import sys
from BeatNet.model import BDA
import pyaudio
import matplotlib.pyplot as plt
import time
import threading


class BeatNet:

    '''
    The main BeatNet handler class including different trained models, different modes for extracting the activation and causal and non-causal inferences

        Parameters
        ----------
        Inputs: 
            model: An scalar in the range [1,3] to select which pre-trained CRNN models to utilize. 
            mode: An string to determine the working mode. i.e. 'stream', 'realtime', 'online' and ''offline.
                'stream' mode: Uses the system microphone to capture sound and does the process in real-time. Due to training the model on standard mastered songs, it is highly recommended to make sure the microphone sound is as loud as possible. Less reverbrations leads to the better results.  
                'Realtime' mode: Reads an audio file chunk by chunk, and processes each chunck at the time.
                'Online' mode: Reads the whole audio and feeds it into the BeatNet CRNN at the same time and then infers the parameters on interest using particle filtering.
                'offline' mode: Reads the whole audio and feeds it into the BeatNet CRNN at the same time and then inferes the parameters on interest using madmom dynamic Bayesian network. This method is quicker that madmom beat/downbeat tracking.
            inference model: A string to choose the inference approach. i.e. 'PF' standing for Particle Filtering for causal inferences and 'DBN' standing for Dynamic Bayesian Network for non-causal usages.
            plot: A list of strings to plot. 
                'activations': Plots the neural network activations for beats and downbeats of each time frame. 
                'beat_particles': Plots beat/tempo tracking state space and current particle states at each time frame.
                'downbeat_particles': Plots the downbeat/meter tracking state space and current particle states at each time frame.
                Note that to speedup plotting the figures, rather than new plots per frame, the previous plots get updated. However, to secure realtime results, it is recommended to not plot or have as less number of plots as possible at the time.   
            threading: To decide whether accomplish the inference at the main thread or another thread. 
            device: type of dvice. cpu or cuda:i

        Outputs:
            A vector including beat times and downbeat identifier columns, respectively with the following shape: numpy_array(num_beats, 2).
    '''
    
    
<<<<<<< HEAD
    def __init__(self, model, mode='offline', inference_model='PF', plot=[], thread=False, device='cpu'):
=======
    def __init__(self, model, mode='online', inference_model='PF', plot=[], thread=False, device='cpu', batch_size=1):
>>>>>>> dfc5af6c
        self.model = model
        self.mode = mode
        self.inference_model = inference_model
        self.plot= plot
        self.thread = thread
        self.device = device
        self.batch_size = batch_size
        if plot and thread:
            raise RuntimeError('Plotting cannot be accomplished in the threading mode')
        self.sample_rate = 22050
        self.log_spec_sample_rate = self.sample_rate
        self.log_spec_hop_length = int(20 * 0.001 * self.log_spec_sample_rate)
        self.log_spec_win_length = int(64 * 0.001 * self.log_spec_sample_rate)
<<<<<<< HEAD
        self.proc = LOG_SPECT(sample_rate=self.log_spec_sample_rate, win_length=self.log_spec_win_length,
                             hop_size=self.log_spec_hop_length, n_bands=[24], mode = self.mode)
=======
        self.proc = LOG_SPECT(sample_rate=self.log_spec_sample_rate, 
                              win_length=self.log_spec_win_length,
                              hop_size=self.log_spec_hop_length, 
                              n_bands=[24], 
                              channels=self.batch_size)
>>>>>>> dfc5af6c
        if self.inference_model == "PF":                 # instantiating a Particle Filter decoder - Is Chosen for online inference
            self.estimator = particle_filter_cascade(beats_per_bar=[], fps=50, plot=self.plot, mode=self.mode)
        elif self.inference_model == "DBN":                # instantiating an HMM decoder - Is chosen for offline inference
            self.estimator = DBNDownBeatTrackingProcessor(beats_per_bar=[2, 3, 4], fps=50)
        else:
            raise RuntimeError('inference_model can be either "PF" or "DBN"')
        script_dir = os.path.dirname(__file__)
        #assiging a BeatNet CRNN instance to extract joint beat and downbeat activations
        self.model = BDA(272, 150, 2, self.device)   #Beat Downbeat Activation detector
        #loading the pre-trained BeatNet CRNN weigths
        if model == 1:  # GTZAN out trained model
            self.model.load_state_dict(torch.load(os.path.join(script_dir, 'models/model_1_weights.pt')), strict=False)
        elif model == 2:  # Ballroom out trained model
            self.model.load_state_dict(torch.load(os.path.join(script_dir, 'models/model_2_weights.pt')), strict=False)
        elif model == 3:  # Rock_corpus out trained model
            self.model.load_state_dict(torch.load(os.path.join(script_dir, 'models/model_3_weights.pt')), strict=False)
        else:
            raise RuntimeError(f'Failed to open the trained model: {model}')
        self.model.eval()
        if self.mode == 'stream':
            self.stream_window = np.zeros(self.log_spec_win_length + 2 * self.log_spec_hop_length, dtype=np.float32)                                          
            self.stream = pyaudio.PyAudio().open(format=pyaudio.paFloat32,
                                             channels=1,
                                             rate=self.sample_rate,
                                             input=True,
                                             frames_per_buffer=self.log_spec_hop_length,)
                                             
    def process(self, audio_path=None):   
        
        if self.mode == "offline":
            if self.inference_model != "DBN":
                raise RuntimeError('The infernece model should be set to "DBN" for the offline mode!')
            if isinstance(audio_path, str) or audio_path.all()!=None:
                audio, sample_rate = torchaudio.load(audio_path)
                audio = torch.unsqueeze(torch.mean(audio, dim=0), dim=0)
                beats = self.process_offline(audio, sample_rate)
                return beats
    
            else:
                raise RuntimeError('An audio object or file directory is required for the offline usage!')
            
        else:
            raise RuntimeError(f"{self.mode} is not supported or has been deprecated. Use 'offline' to process files.")

    def process_offline(self, audio: Iterable, sample_rate: int) -> np.ndarray:
        with torch.no_grad():
            if sample_rate != self.sample_rate and isinstance(audio, torch.Tensor):
                audio = torchaudio.functional.resample(waveform=audio, orig_freq=sample_rate, new_freq=self.sample_rate)
                
            feats = self.proc.process_audio(audio).T
<<<<<<< HEAD
            feats = torch.from_numpy(feats)
            feats = feats.unsqueeze(0).to(self.device)
            preds = self.model(feats)[0]  # extracting the activations by passing the feature through the NN
            preds = self.model.final_pred(preds)
            preds = preds.cpu().detach().numpy()
            preds = np.transpose(preds[:2, :])
            return self.estimator(preds)
=======
            feats = torch.permute(feats, (2, 0, 1))
            feats = feats.to(self.device)

            args = [(self.model, torch.unsqueeze(feats[i, :], dim=0), self.estimator) for i in range(feats.shape[0])]
            with torch.multiprocessing.Pool(self.batch_size) as pool:
                result = pool.map(func=predict, iterable=args)

            # preds = predict(self.model, feats)

            # preds = self.model(feats)[0]  # extracting the activations by passing the feature through the NN
            # preds = self.model.final_pred(preds)

            return result

            

def predict(args):
    with torch.no_grad():
        model, feats, estimator = args
        preds = model(feats)[0]
        preds = model.final_pred(preds)
        preds = preds.cpu().detach().numpy()
        preds = np.transpose(preds[:2, :])
        return estimator(preds)
>>>>>>> dfc5af6c
<|MERGE_RESOLUTION|>--- conflicted
+++ resolved
@@ -1,165 +1,146 @@
-# Author: Mojtaba Heydari <mheydari@ur.rochester.edu>
-
-
-# This is the script handler of the BeatNet. First, it extracts the input embeddings of the current frame or the whole song, depending on the working mode. 
-# Then by feeding them into the selected pre-trained model, it calculates the beat/downbeat activation probabilities.
-# Finally, it infers beats and downbeats of the current frame/song based on one of the four performance modes and selected inference method.
-
-import os
-from typing import Iterable
-import torch
-import torch.multiprocessing.spawn
-import torchaudio
-import numpy as np
-from madmom.features import DBNDownBeatTrackingProcessor
-from BeatNet.particle_filtering_cascade import particle_filter_cascade
-from BeatNet.log_spect import LOG_SPECT
-import librosa
-import sys
-from BeatNet.model import BDA
-import pyaudio
-import matplotlib.pyplot as plt
-import time
-import threading
-
-
-class BeatNet:
-
-    '''
-    The main BeatNet handler class including different trained models, different modes for extracting the activation and causal and non-causal inferences
-
-        Parameters
-        ----------
-        Inputs: 
-            model: An scalar in the range [1,3] to select which pre-trained CRNN models to utilize. 
-            mode: An string to determine the working mode. i.e. 'stream', 'realtime', 'online' and ''offline.
-                'stream' mode: Uses the system microphone to capture sound and does the process in real-time. Due to training the model on standard mastered songs, it is highly recommended to make sure the microphone sound is as loud as possible. Less reverbrations leads to the better results.  
-                'Realtime' mode: Reads an audio file chunk by chunk, and processes each chunck at the time.
-                'Online' mode: Reads the whole audio and feeds it into the BeatNet CRNN at the same time and then infers the parameters on interest using particle filtering.
-                'offline' mode: Reads the whole audio and feeds it into the BeatNet CRNN at the same time and then inferes the parameters on interest using madmom dynamic Bayesian network. This method is quicker that madmom beat/downbeat tracking.
-            inference model: A string to choose the inference approach. i.e. 'PF' standing for Particle Filtering for causal inferences and 'DBN' standing for Dynamic Bayesian Network for non-causal usages.
-            plot: A list of strings to plot. 
-                'activations': Plots the neural network activations for beats and downbeats of each time frame. 
-                'beat_particles': Plots beat/tempo tracking state space and current particle states at each time frame.
-                'downbeat_particles': Plots the downbeat/meter tracking state space and current particle states at each time frame.
-                Note that to speedup plotting the figures, rather than new plots per frame, the previous plots get updated. However, to secure realtime results, it is recommended to not plot or have as less number of plots as possible at the time.   
-            threading: To decide whether accomplish the inference at the main thread or another thread. 
-            device: type of dvice. cpu or cuda:i
-
-        Outputs:
-            A vector including beat times and downbeat identifier columns, respectively with the following shape: numpy_array(num_beats, 2).
-    '''
-    
-    
-<<<<<<< HEAD
-    def __init__(self, model, mode='offline', inference_model='PF', plot=[], thread=False, device='cpu'):
-=======
-    def __init__(self, model, mode='online', inference_model='PF', plot=[], thread=False, device='cpu', batch_size=1):
->>>>>>> dfc5af6c
-        self.model = model
-        self.mode = mode
-        self.inference_model = inference_model
-        self.plot= plot
-        self.thread = thread
-        self.device = device
-        self.batch_size = batch_size
-        if plot and thread:
-            raise RuntimeError('Plotting cannot be accomplished in the threading mode')
-        self.sample_rate = 22050
-        self.log_spec_sample_rate = self.sample_rate
-        self.log_spec_hop_length = int(20 * 0.001 * self.log_spec_sample_rate)
-        self.log_spec_win_length = int(64 * 0.001 * self.log_spec_sample_rate)
-<<<<<<< HEAD
-        self.proc = LOG_SPECT(sample_rate=self.log_spec_sample_rate, win_length=self.log_spec_win_length,
-                             hop_size=self.log_spec_hop_length, n_bands=[24], mode = self.mode)
-=======
-        self.proc = LOG_SPECT(sample_rate=self.log_spec_sample_rate, 
-                              win_length=self.log_spec_win_length,
-                              hop_size=self.log_spec_hop_length, 
-                              n_bands=[24], 
-                              channels=self.batch_size)
->>>>>>> dfc5af6c
-        if self.inference_model == "PF":                 # instantiating a Particle Filter decoder - Is Chosen for online inference
-            self.estimator = particle_filter_cascade(beats_per_bar=[], fps=50, plot=self.plot, mode=self.mode)
-        elif self.inference_model == "DBN":                # instantiating an HMM decoder - Is chosen for offline inference
-            self.estimator = DBNDownBeatTrackingProcessor(beats_per_bar=[2, 3, 4], fps=50)
-        else:
-            raise RuntimeError('inference_model can be either "PF" or "DBN"')
-        script_dir = os.path.dirname(__file__)
-        #assiging a BeatNet CRNN instance to extract joint beat and downbeat activations
-        self.model = BDA(272, 150, 2, self.device)   #Beat Downbeat Activation detector
-        #loading the pre-trained BeatNet CRNN weigths
-        if model == 1:  # GTZAN out trained model
-            self.model.load_state_dict(torch.load(os.path.join(script_dir, 'models/model_1_weights.pt')), strict=False)
-        elif model == 2:  # Ballroom out trained model
-            self.model.load_state_dict(torch.load(os.path.join(script_dir, 'models/model_2_weights.pt')), strict=False)
-        elif model == 3:  # Rock_corpus out trained model
-            self.model.load_state_dict(torch.load(os.path.join(script_dir, 'models/model_3_weights.pt')), strict=False)
-        else:
-            raise RuntimeError(f'Failed to open the trained model: {model}')
-        self.model.eval()
-        if self.mode == 'stream':
-            self.stream_window = np.zeros(self.log_spec_win_length + 2 * self.log_spec_hop_length, dtype=np.float32)                                          
-            self.stream = pyaudio.PyAudio().open(format=pyaudio.paFloat32,
-                                             channels=1,
-                                             rate=self.sample_rate,
-                                             input=True,
-                                             frames_per_buffer=self.log_spec_hop_length,)
-                                             
-    def process(self, audio_path=None):   
-        
-        if self.mode == "offline":
-            if self.inference_model != "DBN":
-                raise RuntimeError('The infernece model should be set to "DBN" for the offline mode!')
-            if isinstance(audio_path, str) or audio_path.all()!=None:
-                audio, sample_rate = torchaudio.load(audio_path)
-                audio = torch.unsqueeze(torch.mean(audio, dim=0), dim=0)
-                beats = self.process_offline(audio, sample_rate)
-                return beats
-    
-            else:
-                raise RuntimeError('An audio object or file directory is required for the offline usage!')
-            
-        else:
-            raise RuntimeError(f"{self.mode} is not supported or has been deprecated. Use 'offline' to process files.")
-
-    def process_offline(self, audio: Iterable, sample_rate: int) -> np.ndarray:
-        with torch.no_grad():
-            if sample_rate != self.sample_rate and isinstance(audio, torch.Tensor):
-                audio = torchaudio.functional.resample(waveform=audio, orig_freq=sample_rate, new_freq=self.sample_rate)
-                
-            feats = self.proc.process_audio(audio).T
-<<<<<<< HEAD
-            feats = torch.from_numpy(feats)
-            feats = feats.unsqueeze(0).to(self.device)
-            preds = self.model(feats)[0]  # extracting the activations by passing the feature through the NN
-            preds = self.model.final_pred(preds)
-            preds = preds.cpu().detach().numpy()
-            preds = np.transpose(preds[:2, :])
-            return self.estimator(preds)
-=======
-            feats = torch.permute(feats, (2, 0, 1))
-            feats = feats.to(self.device)
-
-            args = [(self.model, torch.unsqueeze(feats[i, :], dim=0), self.estimator) for i in range(feats.shape[0])]
-            with torch.multiprocessing.Pool(self.batch_size) as pool:
-                result = pool.map(func=predict, iterable=args)
-
-            # preds = predict(self.model, feats)
-
-            # preds = self.model(feats)[0]  # extracting the activations by passing the feature through the NN
-            # preds = self.model.final_pred(preds)
-
-            return result
-
-            
-
-def predict(args):
-    with torch.no_grad():
-        model, feats, estimator = args
-        preds = model(feats)[0]
-        preds = model.final_pred(preds)
-        preds = preds.cpu().detach().numpy()
-        preds = np.transpose(preds[:2, :])
-        return estimator(preds)
->>>>>>> dfc5af6c
+# Author: Mojtaba Heydari <mheydari@ur.rochester.edu>
+
+
+# This is the script handler of the BeatNet. First, it extracts the input embeddings of the current frame or the whole song, depending on the working mode. 
+# Then by feeding them into the selected pre-trained model, it calculates the beat/downbeat activation probabilities.
+# Finally, it infers beats and downbeats of the current frame/song based on one of the four performance modes and selected inference method.
+
+import os
+from typing import Iterable
+import torch
+import torch.multiprocessing.spawn
+import torchaudio
+import numpy as np
+from madmom.features import DBNDownBeatTrackingProcessor
+from BeatNet.particle_filtering_cascade import particle_filter_cascade
+from BeatNet.log_spect import LOG_SPECT
+import librosa
+import sys
+from BeatNet.model import BDA
+import pyaudio
+import matplotlib.pyplot as plt
+import time
+import threading
+
+
+class BeatNet:
+
+    '''
+    The main BeatNet handler class including different trained models, different modes for extracting the activation and causal and non-causal inferences
+
+        Parameters
+        ----------
+        Inputs: 
+            model: An scalar in the range [1,3] to select which pre-trained CRNN models to utilize. 
+            mode: An string to determine the working mode. i.e. 'stream', 'realtime', 'online' and ''offline.
+                'stream' mode: Uses the system microphone to capture sound and does the process in real-time. Due to training the model on standard mastered songs, it is highly recommended to make sure the microphone sound is as loud as possible. Less reverbrations leads to the better results.  
+                'Realtime' mode: Reads an audio file chunk by chunk, and processes each chunck at the time.
+                'Online' mode: Reads the whole audio and feeds it into the BeatNet CRNN at the same time and then infers the parameters on interest using particle filtering.
+                'offline' mode: Reads the whole audio and feeds it into the BeatNet CRNN at the same time and then inferes the parameters on interest using madmom dynamic Bayesian network. This method is quicker that madmom beat/downbeat tracking.
+            inference model: A string to choose the inference approach. i.e. 'PF' standing for Particle Filtering for causal inferences and 'DBN' standing for Dynamic Bayesian Network for non-causal usages.
+            plot: A list of strings to plot. 
+                'activations': Plots the neural network activations for beats and downbeats of each time frame. 
+                'beat_particles': Plots beat/tempo tracking state space and current particle states at each time frame.
+                'downbeat_particles': Plots the downbeat/meter tracking state space and current particle states at each time frame.
+                Note that to speedup plotting the figures, rather than new plots per frame, the previous plots get updated. However, to secure realtime results, it is recommended to not plot or have as less number of plots as possible at the time.   
+            threading: To decide whether accomplish the inference at the main thread or another thread. 
+            device: type of dvice. cpu or cuda:i
+
+        Outputs:
+            A vector including beat times and downbeat identifier columns, respectively with the following shape: numpy_array(num_beats, 2).
+    '''
+    
+    
+    def __init__(self, model, mode='offline', inference_model='PF', plot=[], thread=False, device='cpu', batch_size=1):
+        self.model = model
+        self.mode = mode
+        self.inference_model = inference_model
+        self.plot= plot
+        self.thread = thread
+        self.device = device
+        self.batch_size = batch_size
+        if plot and thread:
+            raise RuntimeError('Plotting cannot be accomplished in the threading mode')
+        self.sample_rate = 22050
+        self.log_spec_sample_rate = self.sample_rate
+        self.log_spec_hop_length = int(20 * 0.001 * self.log_spec_sample_rate)
+        self.log_spec_win_length = int(64 * 0.001 * self.log_spec_sample_rate)
+        self.proc = LOG_SPECT(sample_rate=self.log_spec_sample_rate, 
+                              win_length=self.log_spec_win_length,
+                              hop_size=self.log_spec_hop_length, 
+                              n_bands=[24], 
+                              channels=self.batch_size)
+        if self.inference_model == "PF":                 # instantiating a Particle Filter decoder - Is Chosen for online inference
+            self.estimator = particle_filter_cascade(beats_per_bar=[], fps=50, plot=self.plot, mode=self.mode)
+        elif self.inference_model == "DBN":                # instantiating an HMM decoder - Is chosen for offline inference
+            self.estimator = DBNDownBeatTrackingProcessor(beats_per_bar=[2, 3, 4], fps=50)
+        else:
+            raise RuntimeError('inference_model can be either "PF" or "DBN"')
+        script_dir = os.path.dirname(__file__)
+        #assiging a BeatNet CRNN instance to extract joint beat and downbeat activations
+        self.model = BDA(272, 150, 2, self.device)   #Beat Downbeat Activation detector
+        #loading the pre-trained BeatNet CRNN weigths
+        if model == 1:  # GTZAN out trained model
+            self.model.load_state_dict(torch.load(os.path.join(script_dir, 'models/model_1_weights.pt')), strict=False)
+        elif model == 2:  # Ballroom out trained model
+            self.model.load_state_dict(torch.load(os.path.join(script_dir, 'models/model_2_weights.pt')), strict=False)
+        elif model == 3:  # Rock_corpus out trained model
+            self.model.load_state_dict(torch.load(os.path.join(script_dir, 'models/model_3_weights.pt')), strict=False)
+        else:
+            raise RuntimeError(f'Failed to open the trained model: {model}')
+        self.model.eval()
+        if self.mode == 'stream':
+            self.stream_window = np.zeros(self.log_spec_win_length + 2 * self.log_spec_hop_length, dtype=np.float32)                                          
+            self.stream = pyaudio.PyAudio().open(format=pyaudio.paFloat32,
+                                             channels=1,
+                                             rate=self.sample_rate,
+                                             input=True,
+                                             frames_per_buffer=self.log_spec_hop_length,)
+                                             
+    def process(self, audio_path=None):   
+        
+        if self.mode == "offline":
+            if self.inference_model != "DBN":
+                raise RuntimeError('The infernece model should be set to "DBN" for the offline mode!')
+            if isinstance(audio_path, str) or audio_path.all()!=None:
+                audio, sample_rate = torchaudio.load(audio_path)
+                audio = torch.unsqueeze(torch.mean(audio, dim=0), dim=0)
+                beats = self.process_offline(audio, sample_rate)
+                return beats
+    
+            else:
+                raise RuntimeError('An audio object or file directory is required for the offline usage!')
+            
+        else:
+            raise RuntimeError(f"{self.mode} is not supported or has been deprecated. Use 'offline' to process files.")
+
+    def process_offline(self, audio: Iterable, sample_rate: int) -> np.ndarray:
+        with torch.no_grad():
+            if sample_rate != self.sample_rate and isinstance(audio, torch.Tensor):
+                audio = torchaudio.functional.resample(waveform=audio, orig_freq=sample_rate, new_freq=self.sample_rate)
+                
+            feats = self.proc.process_audio(audio).T
+            feats = torch.permute(feats, (2, 0, 1))
+            feats = feats.to(self.device)
+
+            args = [(self.model, torch.unsqueeze(feats[i, :], dim=0), self.estimator) for i in range(feats.shape[0])]
+            with torch.multiprocessing.Pool(self.batch_size) as pool:
+                result = pool.map(func=predict, iterable=args)
+
+            # preds = predict(self.model, feats)
+
+            # preds = self.model(feats)[0]  # extracting the activations by passing the feature through the NN
+            # preds = self.model.final_pred(preds)
+
+            return result
+
+            
+
+def predict(args):
+    with torch.no_grad():
+        model, feats, estimator = args
+        preds = model(feats)[0]
+        preds = model.final_pred(preds)
+        preds = preds.cpu().detach().numpy()
+        preds = np.transpose(preds[:2, :])
+        return estimator(preds)